--- conflicted
+++ resolved
@@ -3,13 +3,8 @@
 //! Nemesis, and Saxman formats.
 
 mod bitstream;
+pub mod kosinski;
 pub mod enigma;
-pub mod io_traits;
-pub mod kosinski;
-<<<<<<< HEAD
 pub mod nemesis;
 pub mod saxman;
-pub mod io_traits;
-=======
-pub mod nemesis;
->>>>>>> b043653d
+pub mod io_traits;